# detectree2

 [![License: MIT](https://img.shields.io/badge/License-MIT-blue.svg)](https://opensource.org/licenses/MIT) [![Detectree CI](https://github.com/patball1/detectree2/actions/workflows/python-ci.yml/badge.svg)](https://github.com/patball1/detectree2/actions/workflows/python-ci.yml)[![PEP8](https://img.shields.io/badge/code%20style-pep8-orange.svg)](https://www.python.org/dev/peps/pep-0008/)

<!-- <a href="https://github.com/hhatto/autopep8"><img alt="Code style: autopep8" src="https://img.shields.io/badge/code%20style-autopep8-000000.svg"></a> -->

Python package for automatic tree crown delineation based on Mask R-CNN. Pre-trained models can be picked in the `model_garden`.
A tutorial on how to prepare data, train models and make predictions is available [here](https://patball1.github.io/detectree2/tutorial.html).

<sub>Code developed by Seb Hickman, James Ball, Thomas Koay, Panagiotis Ioannou, James Hinton and Matthew Archer in the [Forest Ecology and Conservation Group](https://coomeslab.org/) at the University of Cambridge.
The Forest Ecology and Conservation Group is led by Professor David Coomes and is part of the University of Cambridge [Conservation Research Institute](https://www.conservation.cam.ac.uk/).
Original MRes project repo at https://github.com/shmh40/detectreeRGB.</sub>

**Please cite**:

Accurate tropical forest individual tree crown delineation from RGB imagery using Mask R-CNN.
Sebastian H M Hickman, James G C Ball, Tobias D Jackson, Xian Jing Koay, James Hirst, William Jay, Melaine Aubry-Kientz, Gregoire Vincent, David A Coomes
*bioRxiv* 2022.07.10.499480; doi: [https://doi.org/10.1101/2022.07.10.499480](https://doi.org/10.1101/2022.07.10.499480)

## Requirements

- Python 3.8+
- [gdal](https://gdal.org/download.html) geospatial libraries
- [PyTorch ≥ 1.8 and torchvision](https://pytorch.org/get-started/previous-versions/) versions that match
<<<<<<< HEAD
=======
- For training models GPU access (with CUDA) is recommended
>>>>>>> b1986037

e.g.
```pip3 install torch torchvision torchaudio```

## Installation

### pip

```pip install git+https://github.com/PatBall1/detectree2.git```

Currently works on Google Colab (Pro version recommended). May struggle on clusters if geospatial libraries are not configured.

### conda

```conda install detectree2 -c conda-forge```

## Getting started

Detectree2, based on the [Detectron2](https://github.com/facebookresearch/detectron2) Mask R-CNN architecture, locates trees in aerial images. It has been designed to delineate trees in challenging dense tropical forests for a range of ecological applications.

The standard workflow includes:

1) Tile the orthomosaics and crown data (for training, validation and testing)
2) Train (and tune) a model on the training tiles
3) Evaluate the model performance by predicting on the test tiles and comparing to manual crowns for the tiles
4) Using the trained model to predict the crowns over the entire region of interest

Training crowns are used to teach the network to delineate tree crowns
<p align="center">
<img width="500" align="center" alt="predictions" src= ./report/figures/Workflow_Diagram2_a.png#gh-light-mode-only>
<img width="500" align="center" alt="predictions" src= ./report/figures/Workflow_Diagram2_b.png#gh-dark-mode-only> 
</p>

Here is an example image of the predictions made by Detectree2.
<p align="center">
<img width="700" align="center" alt="predictions" src= ./report/figures/prediction_paracou.png > 
</p>

## To do

- Functions for multiple labels vs single "tree" label
- Implement early stopping
- Gather "pristine" training and testing tiles across all available sites
- Availability of pre-trained models (```model_garden```)

## Applications

### Tracking tropical tree growth and mortality

<p align="center">
<img width="500" alt="predicting" src= ./report/figures/growth_mortality_bootstrap.png > 
</p>

### Counting urban trees (Buffalo, NY)

<p align="center">
<img width="700" alt="predicting" src= ./report/figures/urban.png > 
</p>

### Multi-temporal tree crown segmentation

<p align="center">
<img width="700" alt="predicting" src= ./report/figures/seg.gif > 
</p>

### Liana detection and infestation mapping

*In development*

<p align="center">
<img width="700" alt="predicting" src= ./report/figures/Lianas_detect.jpg > 
</p>

### Tree species identification and mapping

*In development*

## Project Organization
```
├── LICENSE
├── Makefile           <- Makefile with commands like `make init` or `make lint-requirements`
├── README.md          <- The top-level README for developers using this project.
|
├── notebooks          <- Jupyter notebooks. Naming convention is a number (for ordering),
|   |                     the creator's initials, and a short `-` delimited description, e.g.
|   |                     `1.0_jqp_initial-data-exploration`.
|   ├── colab          <- Operational Google Colab notebooks.
|   ├── colabPan       <- Operational Google Colab notebooks updated by Panagiotis Ioannou.
│   ├── exploratory    <- Notebooks for initial exploration.
│   ├── reports        <- Polished notebooks for presentations or intermediate results.
│   └── turing         <- Notebooks developed by Seb Hickman (Cambridge) and 
|                         Alejandro Coca Castro (Turing Institute) for Environmental AI Book.
│
├── report             <- Generated analysis as HTML, PDF, LaTeX, etc.
│   ├── figures        <- Generated graphics and figures to be used in reporting
│   └── sections       <- LaTeX sections. The report folder can be linked to your overleaf
|                         report with github submodules.
│
├── requirements       <- Directory containing the requirement files.
│
├── setup.py           <- makes project pip installable (pip install -e .) so src can be imported
├── src                <- Source code for use in this project.
│   ├── __init__.py    <- Makes src a Python module
│   │
│   ├── data_loading   <- Scripts to download or generate data
│   │
│   ├── preprocessing  <- Scripts to turn raw data into clean data and features for modeling
|   |
│   ├── models         <- Scripts to train models and then use trained models to make
│   │                     predictions
│   │
│   └── tests          <- Scripts for unit tests of your functions
│
└── setup.cfg          <- setup configuration file for linting rules

NEW TREE:

├── LICENSE
├── Makefile
├── README.md
├── detectree2
│   ├── data_loading
│   ├── models
│   ├── preprocessing
│   ├── R
│   └── tests
├── docs
│   └── source
├── model_garden
├── notebooks
│   ├── colab
│   ├── colabJB
│   ├── colabJH
│   ├── colabKoay
│   ├── colabPan
│   ├── colabSeb
│   ├── exploratory
│   ├── mask_rcnn
│   │   ├── testing
│   │   └── training
│   ├── reports
│   └── turing
├── report
│   ├── figures
│   └── sections
└── requirements
```

## Code formatting
To automatically format your code, make sure you have `black` installed (`pip install black`) and call
```black . ``` 
from within the project directory.

---

Project template created by the [Cambridge AI4ER Cookiecutter](https://github.com/ai4er-cdt/ai4er-cookiecutter).<|MERGE_RESOLUTION|>--- conflicted
+++ resolved
@@ -9,7 +9,7 @@
 
 <sub>Code developed by Seb Hickman, James Ball, Thomas Koay, Panagiotis Ioannou, James Hinton and Matthew Archer in the [Forest Ecology and Conservation Group](https://coomeslab.org/) at the University of Cambridge.
 The Forest Ecology and Conservation Group is led by Professor David Coomes and is part of the University of Cambridge [Conservation Research Institute](https://www.conservation.cam.ac.uk/).
-Original MRes project repo at https://github.com/shmh40/detectreeRGB.</sub>
+Original MRes project repo at <https://github.com/shmh40/detectreeRGB>.</sub>
 
 **Please cite**:
 
@@ -22,10 +22,7 @@
 - Python 3.8+
 - [gdal](https://gdal.org/download.html) geospatial libraries
 - [PyTorch ≥ 1.8 and torchvision](https://pytorch.org/get-started/previous-versions/) versions that match
-<<<<<<< HEAD
-=======
 - For training models GPU access (with CUDA) is recommended
->>>>>>> b1986037
 
 e.g.
 ```pip3 install torch torchvision torchaudio```
@@ -56,12 +53,12 @@
 Training crowns are used to teach the network to delineate tree crowns
 <p align="center">
 <img width="500" align="center" alt="predictions" src= ./report/figures/Workflow_Diagram2_a.png#gh-light-mode-only>
-<img width="500" align="center" alt="predictions" src= ./report/figures/Workflow_Diagram2_b.png#gh-dark-mode-only> 
+<img width="500" align="center" alt="predictions" src= ./report/figures/Workflow_Diagram2_b.png#gh-dark-mode-only>
 </p>
 
 Here is an example image of the predictions made by Detectree2.
 <p align="center">
-<img width="700" align="center" alt="predictions" src= ./report/figures/prediction_paracou.png > 
+<img width="700" align="center" alt="predictions" src= ./report/figures/prediction_paracou.png >
 </p>
 
 ## To do
@@ -76,19 +73,19 @@
 ### Tracking tropical tree growth and mortality
 
 <p align="center">
-<img width="500" alt="predicting" src= ./report/figures/growth_mortality_bootstrap.png > 
+<img width="500" alt="predicting" src= ./report/figures/growth_mortality_bootstrap.png >
 </p>
 
 ### Counting urban trees (Buffalo, NY)
 
 <p align="center">
-<img width="700" alt="predicting" src= ./report/figures/urban.png > 
+<img width="700" alt="predicting" src= ./report/figures/urban.png >
 </p>
 
 ### Multi-temporal tree crown segmentation
 
 <p align="center">
-<img width="700" alt="predicting" src= ./report/figures/seg.gif > 
+<img width="700" alt="predicting" src= ./report/figures/seg.gif >
 </p>
 
 ### Liana detection and infestation mapping
@@ -96,7 +93,7 @@
 *In development*
 
 <p align="center">
-<img width="700" alt="predicting" src= ./report/figures/Lianas_detect.jpg > 
+<img width="700" alt="predicting" src= ./report/figures/Lianas_detect.jpg >
 </p>
 
 ### Tree species identification and mapping
@@ -104,6 +101,7 @@
 *In development*
 
 ## Project Organization
+
 ```
 ├── LICENSE
 ├── Makefile           <- Makefile with commands like `make init` or `make lint-requirements`
@@ -174,11 +172,6 @@
 └── requirements
 ```
 
-## Code formatting
-To automatically format your code, make sure you have `black` installed (`pip install black`) and call
-```black . ``` 
-from within the project directory.
-
 ---
 
 Project template created by the [Cambridge AI4ER Cookiecutter](https://github.com/ai4er-cdt/ai4er-cookiecutter).