"""Evaluate model performance.

Classes and functions to evaluate model performances.
"""
import json
import os
from pathlib import Path

import numpy as np
import rasterio
import rasterio.drivers
from rasterio.mask import mask
from shapely.geometry import Polygon, shape

# Initialising the parent class so any attributes or functions that are common
# to both features should be placed in here


class Feature:
    """Feature class to store.

    Longer class information.
    """

    def __init__(self, filename, directory, number, feature, lidar_filename, lidar_img, EPSG):  # noqa:N803
        """Initialise a crown feature with all the required attributes.

        Args:
            filename: name of the file within the directory in questions
            directory: the path to the file folder
            number: a label added to each crown to allow for identification
            feature: dictionary containing all the information about a crown
            lidar_filename: the full path to the crown file that overlays with the lidar data
            lidar_img: path to the lidar image of an entire region
            EPSG: area code of tree location
        """
        self.filename = filename
        self.directory = directory
        self.number = number
        self.properties = feature["properties"]
        self.geometry = feature["geometry"]
        self.GIoU = 0
        self.EPSG = EPSG
        self.lidar_filename = lidar_filename
        self.lidar_img = lidar_img
        self.GIoU_other_feat_num = -1
        self.poly_area()
        self.tree_height()

    def get_tuple_coords(self, coords):
        """Converts coordinates' data structure from a list of lists to a list of tuples."""
        coord_tuples = []

        for entry in coords:
            coord_tuples.append((entry[0], entry[1]))

        return coord_tuples
    # TODO: possible to do this straight from georeferenced preds?
    def poly_area(self):
        """Calculates the area of the feature from scaled geojson."""
        polygon = Polygon(self.get_tuple_coords(self.geometry["coordinates"][0]))

        self.crown_area = polygon.area

    def tree_height(self):
        """Crops the lidar tif to the features and calculates height.

<<<<<<< HEAD
        Calculates the median height to account for
        error at the boundaries. If no lidar file is inputted than the height is
        given as 0
=======
        Calculates the 95th percentile greatest height to account for error at the top end. If no lidar file is
        inputted than the height is given as 0
>>>>>>> 5124f04f
        """
        if self.lidar_img is None:
            self.height = 0
        else:
            with open(self.lidar_filename) as lidar_file:
                lidar_json = json.load(lidar_file)

            # Want coord tuples for the unmoved crown coordinates so using the
            # lidar copied crown file
            lidar_coords = lidar_json["features"][self.number]["geometry"]["coordinates"][0]
            geo = [{
                "type": "Polygon",
                "coordinates": [self.get_tuple_coords(lidar_coords)],
            }]

            with rasterio.open(self.lidar_img) as src:
                out_image, out_transform = mask(src, geo, all_touched=True,
                crop=True)
            out_meta = src.meta.copy()    # noqa:F841

            # remove all the values that are nodata values and recorded as negatives
            fixed_array = (out_image[out_image > 0])

            # the lidar data can have missed out areas or have noise meaning
            # the array is empty hence we will give this feature height 0 so
            # it is still used in calculating F1 scores in general but ignored
            # if any height restriction is used
            if len(fixed_array) != 0:
                sorted_array = np.sort(fixed_array)
                self.height = sorted_array[int(len(sorted_array) * 0.5)]
            else:
                self.height = 0

class GeoFeature:
    """Feature class to store.

    Longer class information.
    """

    def __init__(self, filename, directory, number, feature,
                 lidar_img, EPSG):    # noqa:N803
        """Initialise a crown feature with all the required attributes.

        Args:
            filename: name of the file within the directory in questions
            directory: the path to the file folder
            number: a label added to each crown to allow for identification
            feature: dictionary containing all the information about a crown
            lidar_img: path to the lidar image of an entire region
            EPSG: area code of tree location
        """
        self.filename = filename
        self.directory = directory
        self.number = number
        self.properties = feature['properties']
        self.geometry = feature['geometry']
        self.GIoU = 0
        self.EPSG = EPSG
        self.lidar_img = lidar_img
        self.GIoU_other_feat_num = -1
        self.poly_area()
        self.tree_height()

    def get_tuple_coords(self, coords):
        """Converts coordinates' data structure from a list of lists to a list
        of tuples."""
        coord_tuples = []

        for entry in coords:
            coord_tuples.append((entry[0], entry[1]))

        return coord_tuples
    # TODO: possible to do this straight from georeferenced preds?
    def poly_area(self):
        """Calculates the area of the feature from scaled geojson."""
        polygon = Polygon(self.get_tuple_coords(
            self.geometry['coordinates'][0]))

        self.crown_area = polygon.area

    def tree_height(self):
        """Crops the lidar tif to the features and calculates height

        Calculates the median height to account for
        error at the boundaries. If no lidar file is inputted than the height is
        given as 0
        """
        if self.lidar_img is None:
            self.height = 0
        else:

            coords = self.geometry['coordinates'][0]
            geo = [{
                'type': 'Polygon',
                'coordinates': [self.get_tuple_coords(coords)]
            }]

            with rasterio.open(self.lidar_img) as src:
                out_image, out_transform = mask(src, geo, all_touched=True,
                crop=True)
            out_meta = src.meta.copy()    # noqa:F841

            # remove all the values that are nodata values and recorded as negatives
            fixed_array = out_image[out_image > 0]

            # the lidar data can have missed out areas or have noise meaning
            # the array is empty hence we will give this feature height 0 so
            # it is still used in calculating F1 scores in general but ignored
            # if any height restriction is used
            if len(fixed_array) != 0:
                sorted_array = np.sort(fixed_array)
                self.height = sorted_array[int(len(sorted_array) * 0.5)]
            else:
                self.height = 0


# Regular functions now
def get_tile_width(file):
    """Split up the file name to get width and buffer then adding to get overall width."""
    filename = file.replace(".geojson", "")
    filename_split = filename.split("_")

    tile_width = (2 * int(filename_split[-2]) + int(filename_split[-3]))

    return tile_width

def get_epsg(file):
    """Splitting up the file name to get EPSG"""
    filename = file.replace(".geojson", "")
    filename_split = filename.split("_")

    epsg = filename_split[-1]
    return epsg


def get_tile_origin(file):
    """Splitting up the file name to get tile origin"""
    filename = file.replace(".geojson", "")
    filename_split = filename.split("_")

    buffer = int(filename_split[-2])
    #center = int(filename_split[-3])
    y0 = int(filename_split[-4])
    x0 = int(filename_split[-5])
    
    origin = [x0 - buffer, y0 - buffer]
    return origin


def feat_threshold_tests(
    feature_instance,
    conf_threshold,
    area_threshold,
    border_filter,
    tile_width):
    """Tests completed to see if a feature should be considered valid.

    Checks if the feature is above the confidence threshold if there is a confidence score available (only applies in
    predicted crown case).  Filters out features with areas too small which are often crowns that are from an
    adjacent tile that have a bit spilt over. Removes features within a border of the edge, border size is given by
    border_filter proportion of the tile width.

    """
    valid_feature = True

    if "Confidence_score" in feature_instance.properties:
        if feature_instance.properties["Confidence_score"] < conf_threshold:
            valid_feature = False

    if feature_instance.crown_area < area_threshold:
        valid_feature = False

    # variables stand for tile width and edge buffer
    TW = tile_width
    if valid_feature and border_filter[0]:
        EB = tile_width * border_filter[1]

        # Go through each coordinate pair in feautre
        for coords in feature_instance.geometry['coordinates'][0]:
            # if coordinate is out of bounds, skip it
            if (-EB <= coords[0] <= EB or -EB <= coords[1] <= EB
                    or TW - EB <= coords[0] <= TW + EB
                    or TW - EB <= coords[1] <= TW + EB):
                valid_feature = False
                break

    return valid_feature


def feat_threshold_tests2(
    feature_instance,
    conf_threshold,
    area_threshold,
    border_filter,
    tile_width,
    tile_origin):
    """Tests completed to see if a feature should be considered valid.

    Checks if the feature is above the confidence threshold if there is a 
    confidence score available (only applies in predicted crown case).  Filters
    out features with areas too small which are often crowns that are from an 
    adjacent tile that have a bit spilt over. Removes features within a border
    of the edge, border size is given by border_filter proportion of the tile
    width.

    """
    valid_feature = True

    if "Confidence_score" in feature_instance.properties:
        if feature_instance.properties["Confidence_score"] < conf_threshold:
            valid_feature = False

    if feature_instance.crown_area < area_threshold:
        valid_feature = False

    # variables stand for tile width and edge buffer
    TW = tile_width
    TO = tile_origin

    if valid_feature and border_filter[0]:
        EB = border_filter[1]
        # Go through each coordinate pair in feautre
        for coords in feature_instance.geometry['coordinates'][0]:
            # if coordinate is out of bounds, skip it
            #print(coords[0], TO[0], TW, EB)
            #print(coords[1], TO[1], TW, EB)
            if (coords[0] <= TO[0] + EB
                or coords[1] <= TO[1] + EB
                or TO[0] + TW - EB <= coords[0] 
                or TO[1] + TW - EB <= coords[1]
                ):
                valid_feature = False
                break

    return valid_feature

def initialise_feats(
    directory,
    file,
    lidar_filename,
    lidar_img,
    area_threshold,
    conf_threshold,
    border_filter,
    tile_width,
    EPSG,
):
    """Creates a list of all the features as objects of the class."""
    with open(directory + "/" + file) as feat_file:
        feat_json = json.load(feat_file)
    feats = feat_json["features"]

    all_feats = []
    count = 0
    for feat in feats:
        feat_obj = Feature(file, directory, count, feat, lidar_filename, lidar_img, EPSG)

        if feat_threshold_tests(feat_obj, conf_threshold, area_threshold, border_filter, tile_width):
            all_feats.append(feat_obj)
            count += 1
        else:
            continue

    return all_feats

def initialise_feats2(
    directory,
    file,
    lidar_img,
    area_threshold,
    conf_threshold,
    border_filter,
    tile_width,
    tile_origin,
    epsg
):
    """Creates a list of all the features as objects of the class."""
    with open(directory + "/" + file) as feat_file:
        feat_json = json.load(feat_file)
    feats = feat_json["features"]

    all_feats = []
    count = 0
    for feat in feats:
        feat_obj = GeoFeature(file, directory, count, feat, lidar_img, epsg)

        if feat_threshold_tests2(feat_obj, conf_threshold, area_threshold,
                                border_filter, tile_width, tile_origin):
            all_feats.append(feat_obj)
            count += 1
        else:
            continue

    return all_feats


def save_feats(tile_directory, all_feats):
    """Collating all the information for the features back into a geojson to save."""

    adjusted_directory = tile_directory + "/adjusted/"
    Path(adjusted_directory).mkdir(parents=True, exist_ok=True)

    geofile = {
        "type": "FeatureCollection",
        "crs": {
            "type": "name",
            "properties": {
                "name": "urn:ogc:def:crs:EPSG::" + all_feats[0].EPSG
            },
        },
        "features": [],
    }

    for feat in all_feats:
        geofile["features"].append({
            "type": "Feature",
            "properties": feat.properties,
            "geometry": feat.geometry,
        })

    output_geo_file = adjusted_directory + feat.filename.replace(".geojson", "_adjusted.geojson")
    with open(output_geo_file, "w") as dest:
        json.dump(geofile, dest)


def find_intersections(all_test_feats, all_pred_feats):
    """Finds the greatest intersection between predicted and manual crowns and then updates objects."""

    for pred_feat in all_pred_feats:
        for test_feat in all_test_feats:
            if shape(test_feat.geometry).intersects(shape(pred_feat.geometry)):
                try:
                    intersection = (shape(pred_feat.geometry).intersection(shape(test_feat.geometry))).area
                except ValueError:
                    continue

                # calculate the IoU
                #union_area = pred_feat.crown_area + test_feat.crown_area - intersection
                union_area = (shape(pred_feat.geometry).union(
                        shape(test_feat.geometry))).area
                IoU = intersection / union_area

                # update the objects so they only store greatest intersection value
                if IoU > test_feat.GIoU:
                    test_feat.GIoU = IoU
                    test_feat.GIoU_other_feat_num = pred_feat.number

                if IoU > pred_feat.GIoU:
                    pred_feat.GIoU = IoU
                    pred_feat.GIoU_other_feat_num = test_feat.number


<<<<<<< HEAD
def feats_height_filt(all_feats, min_height, max_height):
    """Stores the numbers of all the features between min and max height."""
=======
def feats_tall_enough(all_feats, min_height):
    """Stores the numbers of all the features above the minimum height."""
>>>>>>> 5124f04f
    tall_feat = []

    for feat in all_feats:
        #print(feat.height)
        if feat.height >= min_height and feat.height < max_height:
            tall_feat.append(feat.number)

    return tall_feat


<<<<<<< HEAD
def positives_test(all_test_feats, all_pred_feats, min_IoU, min_height, max_height):
    """Determines number of true postives, false positives and false negatives.
=======
def positives_test(all_test_feats, all_pred_feats, min_IoU, min_height):  # noqa: N803
    """Determine number of true postives, false positives and false negatives.
>>>>>>> 5124f04f

    Store the numbers of all test features which have true positives arise.
    """

    test_feats_tps = []

    tps = 0
    fps = 0

    tall_test_nums = feats_height_filt(all_test_feats, min_height, max_height)
    tall_pred_nums = feats_height_filt(all_pred_feats, min_height, max_height)

    for pred_feat in all_pred_feats:
        # if the pred feat is not tall enough then skip it
        if pred_feat.number not in tall_pred_nums:
            continue
        # if the number has remained at -1 it means the pred feat does not intersect
        # with any test feat and hence is a false positive.
        if pred_feat.GIoU_other_feat_num == -1:
            fps += 1
            continue

        # test to see if the two crowns overlap with each other the most and if
        # they are above the required GIoU. Then need the height of the test feature
        # to also be above the threshold to allow it to be considered
        matching_test_feat = all_test_feats[pred_feat.GIoU_other_feat_num]
        if (pred_feat.number == matching_test_feat.GIoU_other_feat_num and pred_feat.GIoU > min_IoU
                and matching_test_feat.number in tall_test_nums):
            tps += 1
            test_feats_tps.append(matching_test_feat.number)
        else:
            fps += 1

    fns = len(tall_test_nums) - len(test_feats_tps)

    return tps, fps, fns


def prec_recall(total_tps: int, total_fps: int, total_fns: int):
    """Calculate the precision and recall by standard formulas."""

    precision = total_tps / (total_tps + total_fps)
    recall = total_tps / (total_tps + total_fns)

    return precision, recall


def f1_cal(precision, recall):
    """Calculate the F1 score."""

    return (2 * precision * recall) / (precision + recall)


def site_f1_score(
    tile_directory=None,
    test_directory=None,
    pred_directory=None,
    lidar_img=None,
    IoU_threshold=0.5,
    height_threshold=0,
    area_fraction_limit=0.0005,
    conf_threshold=0,
    border_filter=tuple,
    scaling=list,
    EPSG=None,
    save=False,
):
    """Calculating all the intersections of shapes in a pair of files and the area of the corresponding polygons.

    Args:
        tile_directory: path to the folder containing all of the tiles
        test_directory: path to the folder containing just the test files
        pred_directory: path to the folder containing the predictions and the reprojections
        lidar_img: path to the lidar image of an entire region
        IoU_threshold: minimum value of IoU such that the intersection can be considered a true positive
        height_threshold: minimum height of the features to be considered
        area_fraction_limit: proportion of the tile for which crowns with areas less than this will be ignored
        conf_threshold: minimun confidence of a predicted feature so that it is considered
        border_filter: bool of whether to remove border crowns, proportion of border to be used
        in relation to tile size
        scaling: x and y scaling used when tiling the image
        EPSG: area code of tree location
        save: bool to tell program whether the filtered crowns should be saved
    """

    if EPSG is None:
        raise ValueError("Set the EPSG value")

    test_entries = os.listdir(test_directory)
    total_tps = 0
    total_fps = 0
    total_fns = 0

    for file in test_entries:
        if ".geojson" in file:
            # work out the area threshold to ignore these crowns in the tiles
            tile_width = get_tile_width(file) * scaling[0]
            area_threshold = ((tile_width)**2) * area_fraction_limit

            test_lidar = tile_directory + "/" + file
            all_test_feats = initialise_feats(
                test_directory,
                file,
                test_lidar,
                lidar_img,
                area_threshold,
                conf_threshold,
                border_filter,
                tile_width,
                EPSG,
            )

            pred_file_path = "Prediction_" + file
            pred_lidar = tile_directory + "/predictions/" + pred_file_path
            all_pred_feats = initialise_feats(
                pred_directory,
                pred_file_path,
                pred_lidar,
                lidar_img,
                area_threshold,
                conf_threshold,
                border_filter,
                tile_width,
                EPSG,
            )

            if save:
                save_feats(tile_directory, all_test_feats)
                save_feats(tile_directory, all_pred_feats)

            find_intersections(all_test_feats, all_pred_feats)
            tps, fps, fns = positives_test(all_test_feats, all_pred_feats, IoU_threshold, height_threshold)

            print("tps:", tps)
            print("fps:", fps)
            print("fns:", fns)
            print("")

            total_tps = total_tps + tps
            total_fps = total_fps + fps
            total_fns = total_fns + fns

    try:
        prec, rec = prec_recall(total_tps, total_fps, total_fns)
        f1_score = f1_cal(prec, rec)  # noqa: F841
        print("Precision  ", "Recall  ", "F1")
        print(prec, rec, f1_score)
    except ZeroDivisionError:
        print("ZeroDivisionError: Height threshold is too large.")


def site_f1_score2(
    tile_directory=None,
    test_directory=None,
    pred_directory=None,
    lidar_img=None,
    IoU_threshold=0.5,
    min_height=0,
    max_height=100,
    area_threshold=25,
    conf_threshold=0,
    border_filter=tuple,
    save=False):
    """Calculating all the intersections of shapes in a pair of files and the
    area of the corresponding polygons.

    Args:
        tile_directory: path to the folder containing all of the tiles
        test_directory: path to the folder containing just the test files
        pred_directory: path to the folder containing the predictions and the reprojections
        lidar_img: path to the lidar image of an entire region
        IoU_threshold: minimum value of IoU such that the intersection can be considered a true positive
        min_height: minimum height of the features to be considered
        max_height: minimum height of the features to be considered
        area_threshold: min crown area to consider in m^2
        conf_threshold: minimun confidence of a predicted feature so that it is considered
        border_filter: bool to remove border crowns, buffer in from border to be used (in m)
        in relation to tile size
        scaling: x and y scaling used when tiling the image
        save: bool to tell program whether the filtered crowns should be saved
    """

    test_entries = os.listdir(test_directory)
    total_tps = 0
    total_fps = 0
    total_fns = 0

    for file in test_entries:
        if ".geojson" in file:
            print(file)

            # work out the area threshold to ignore these crowns in the tiles
            #tile_width = get_tile_width(file) * scaling[0]
            #area_threshold = ((tile_width)**2) * area_fraction_limit

            tile_width = get_tile_width(file)
            tile_origin = get_tile_origin(file)
            epsg = get_epsg(file)

            test_file = file.replace(".geojson", "_geo.geojson")
            all_test_feats = initialise_feats2(tile_directory, test_file,
                                              lidar_img, area_threshold,
                                              conf_threshold, border_filter,
                                              tile_width, tile_origin, epsg)

            pred_file = "Prediction_" + file
            all_pred_feats = initialise_feats2(pred_directory, pred_file,
                                  lidar_img, area_threshold,
                                  conf_threshold, border_filter,
                                  tile_width, tile_origin, epsg)

            if save:
                save_feats(tile_directory, all_test_feats)
                save_feats(tile_directory, all_pred_feats)

            find_intersections(all_test_feats, all_pred_feats)
            tps, fps, fns = positives_test(all_test_feats, all_pred_feats,
                                           IoU_threshold, min_height, max_height)

            print("tps:", tps)
            print("fps:", fps)
            print("fns:", fns)
            print("")

            total_tps += tps
            total_fps += fps
            total_fns += fns

    try:
        prec, rec = prec_recall_func(total_tps, total_fps, total_fns)
        # not used!
        f1_score = f1_cal(prec, rec)    # noqa: F841
        print("Precision  ", "Recall  ", "F1")
        print(prec, rec, f1_score)
    except ZeroDivisionError:
        print("ZeroDivisionError: Height threshold is too large.")
    return prec, rec, f1_score

if __name__ == "__main__":
    print("to do")<|MERGE_RESOLUTION|>--- conflicted
+++ resolved
@@ -65,14 +65,9 @@
     def tree_height(self):
         """Crops the lidar tif to the features and calculates height.
 
-<<<<<<< HEAD
         Calculates the median height to account for
         error at the boundaries. If no lidar file is inputted than the height is
         given as 0
-=======
-        Calculates the 95th percentile greatest height to account for error at the top end. If no lidar file is
-        inputted than the height is given as 0
->>>>>>> 5124f04f
         """
         if self.lidar_img is None:
             self.height = 0
@@ -425,13 +420,8 @@
                     pred_feat.GIoU_other_feat_num = test_feat.number
 
 
-<<<<<<< HEAD
 def feats_height_filt(all_feats, min_height, max_height):
     """Stores the numbers of all the features between min and max height."""
-=======
-def feats_tall_enough(all_feats, min_height):
-    """Stores the numbers of all the features above the minimum height."""
->>>>>>> 5124f04f
     tall_feat = []
 
     for feat in all_feats:
@@ -442,13 +432,8 @@
     return tall_feat
 
 
-<<<<<<< HEAD
 def positives_test(all_test_feats, all_pred_feats, min_IoU, min_height, max_height):
     """Determines number of true postives, false positives and false negatives.
-=======
-def positives_test(all_test_feats, all_pred_feats, min_IoU, min_height):  # noqa: N803
-    """Determine number of true postives, false positives and false negatives.
->>>>>>> 5124f04f
 
     Store the numbers of all test features which have true positives arise.
     """
