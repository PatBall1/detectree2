--- conflicted
+++ resolved
@@ -227,11 +227,7 @@
         record["height"] = height
         record["width"] = width
         record["image_id"] = filename[0:400]
-<<<<<<< HEAD
         # print(filename[0:400])
-=======
-        #print(filename[0:400])
->>>>>>> 089e1f4b
 
         objs = []
         for features in img_anns["features"]:
