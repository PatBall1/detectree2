--- conflicted
+++ resolved
@@ -1,24 +1,15 @@
 import json
-<<<<<<< HEAD
-import geopandas as gpd
-import pycocotools.mask as mask_util
-from pathlib import Path
-from shapely.geometry import box
-from fiona.crs import from_epsg
-from detectron2.evaluation.coco_evaluation import instances_to_coco_json
-=======
 import os
 import random
 from pathlib import Path
 
 import cv2
 import geopandas as gpd
->>>>>>> e255c3b1
 from detectron2.engine import DefaultPredictor
 from detectron2.evaluation.coco_evaluation import instances_to_coco_json
 from fiona.crs import from_epsg
+from detectree2.models.train import get_filenames
 
-<<<<<<< HEAD
 # Code to convert RLE data from the output instances into Polygons, a small about of info is lost but is fine.
 # https://github.com/hazirbas/coco-json-converter/blob/master/generate_coco_json.py <-- found here
 
@@ -56,30 +47,10 @@
     as jsons
     """
 
-    pred_dir = directory + "predictions"
-
-    Path(pred_dir).mkdir(parents=True, exist_ok=True)
-
-=======
-from detectree2.models.train import get_filenames
-
-
-def predict_on_data(
-    directory: str,
-    predictor=DefaultPredictor,
-    save: bool = True,
-):
-    """Make predictions on tiled data.
-
-    Predicts crowns for all png images present in a directory and outputs masks
-    as jsons
-    """
-
     pred_dir = os.path.join(directory, "predictions")
 
     Path(pred_dir).mkdir(parents=True, exist_ok=True)
 
->>>>>>> e255c3b1
     dataset_dicts = get_filenames(directory)
 
     # Works out if all items in folder should be predicted on
@@ -90,15 +61,12 @@
         img = cv2.imread(d["file_name"])
         outputs = predictor(img)
 
-<<<<<<< HEAD
-        ### Creating the file name of the output file
+        # Creating the file name of the output file
         file_name_path = d["file_name"]
-        file_name = os.path.basename(
-            os.path.normpath(file_name_path)
-        )    #Strips off all slashes so just final file name left
+        # Strips off all slashes so just final file name left
+        file_name = os.path.basename(os.path.normpath(file_name_path))
         file_name = file_name.replace("png", "json")
-
-        output_file = pred_dir + "/Prediction_" + file_name
+        output_file = os.path.join(pred_dir, f"Prediction_{file_name}")
         print(output_file)
 
         if save:
@@ -172,43 +140,6 @@
         #print(crowns_tile)
         crowns = crowns.append(crowns_tile)
         #print(crowns)
-=======
-        # Creating the file name of the output file
-        file_name_path = d["file_name"]
-        # Strips off all slashes so just final file name left
-        file_name = os.path.basename(os.path.normpath(file_name_path))
-        file_name = file_name.replace("png", "json")
-        output_file = os.path.join(pred_dir, f"Prediction_{file_name}")
-        print(output_file)
-
-        if save:
-            # Converting the predictions to json files and saving them in the specfied output file.
-            evaluations = instances_to_coco_json(outputs["instances"].to("cpu"),
-                                                 d["file_name"])
-            with open(output_file, "w") as dest:
-                json.dump(evaluations, dest)
-
-
-def stitch_crowns(folder: str, shift: int = 1):
-    """Stitch together predicted crowns."""
-    crowns_path = Path(folder)
-    files = crowns_path.glob("*geojson")
-    crowns = gpd.GeoDataFrame(columns=["Confidence score", "geometry"],
-                              geometry="geometry",
-                              crs=from_epsg(32622))
-    for file in files:
-        crowns_tile = gpd.read_file(file)
-        crowns_tile.crs = "epsg:32622"
-        # crowns_tile = crowns_tile.set_crs(from_epsg(32622))
-        # print(crowns_tile)
-
-        geo = box_make(file, shift)
-        # geo.plot()
-        crowns_tile = gpd.sjoin(crowns_tile, geo, "inner", "within")
-        # print(crowns_tile)
-        crowns = crowns.append(crowns_tile)
-        # print(crowns)
->>>>>>> e255c3b1
     return crowns
 
 
