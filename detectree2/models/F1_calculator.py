<<<<<<< HEAD
# necessary imports
import json
import os

import numpy as np
from shapely.geometry import Polygon, shape


def PolyArea(feature=dict):
    """
    Take a featrue from a geojson and calculates the area of the polygon
    """
    coordinates = feature["geometry"]["coordinates"][0]
    coord_tuples = []

    for entry in coordinates:
        coord_tuples.append((entry[0], entry[1]))

    polygon = Polygon(coord_tuples)

    return polygon.area


def all_polys_area(features=list):
    """
    Take a list of polygons and find the corresponding area of each of them
    """
    poly_areas = {}
    poly_count = 0
    for feat in features:
        poly_areas[str(poly_count)] = PolyArea(feat)
        poly_count += 1

    return poly_areas


def intersection_data(
    test_features=list,
    pred_features=list,
    test_feats_areas=dict,
    pred_feats_areas=dict,
):
    """
    Generates a dictionary of the intersections and IoU for each tile
    """
    # Create a list of the test features appearing so we can caluclate the number of false negatives easier
    test_feats_appearing = []
    # Record the greatest IoU so if multiple for the same test feature we can record lower ones as false positives
    greatest_IoU = {}

    all_tile_intersections = []
    pred_count = 0
    for pred_feat in pred_features:
        test_count = 0
        for test_feat in test_features:
            if shape(test_feat["geometry"]).intersects(shape(pred_feat["geometry"])):
                intersection = {}
                intersection[
                    "pred_feat_" + str(pred_count) + "_area"
                ] = pred_feats_areas[str(pred_count)]
                intersection[
                    "test_feat_" + str(test_count) + "_area"
                ] = test_feats_areas[str(test_count)]
                test_feats_appearing.append(test_count)

                try:
                    intersection["Intersection"] = (
                        shape(pred_feat["geometry"]).intersection(
                            shape(test_feat["geometry"])
                        )
                    ).area
                except Exception:
                    continue

                union_area = (
                    test_feats_areas[str(test_count)]
                    + pred_feats_areas[str(pred_count)]
                    - intersection["Intersection"]
                )
                intersection["IoU"] = intersection["Intersection"] / union_area

                if str(test_count) in greatest_IoU.keys():
                    if intersection["IoU"] > greatest_IoU[str(test_count)]:
                        greatest_IoU[str(test_count)] = intersection["IoU"]
                else:
                    greatest_IoU[str(test_count)] = intersection["IoU"]

                # Record the test feature number as well to allow for easier matching to greatest IoU
                intersection["test_feat_num"] = str(test_count)

                all_tile_intersections.append(intersection)

            # increase test count outside the if statement for it to work
            test_count += 1

        # increase the pred count so the objects are labelled correctly
        pred_count += 1

        false_negatives = test_count - len(set(test_feats_appearing))

    return all_tile_intersections, greatest_IoU, false_negatives


def threshold_positives(tile_intersection=list, GIoU=dict, threshold=0.5):
    """
    Calculating the positives, only the one with the highest IoU above 0.5 is counted as a true positive
    """

    true_positives = 0
    false_positives = 0
    false_negatives = 0

    for entry in tile_intersection:
        if entry["IoU"] >= threshold and entry["IoU"] == GIoU[entry["test_feat_num"]]:
            true_positives += 1
        else:
            false_positives += 1

    return true_positives, false_positives


def prec_recall_func(total_tps, total_fps, total_fns):
    "Calculate the precision and recall by standard formulas"

    precision = total_tps / (total_tps + total_fps)
    recall = total_tps / (total_tps + total_fns)

    return precision, recall

=======
##Necessary imports
import os 
import numpy as np
import json
from shapely.geometry import shape, Polygon
import rasterio
import rasterio.drivers
from rasterio.mask import mask
from pathlib import Path


# Initialising the parent class so any attributes or functions that are common to both
# features should be placed in here

class Feature:
  def __init__(self, filename, directory, number, feature, lidar_filename, lidar_img, EPSG):
    """
    Initialise a crown feature with all the required attributes

    Args:
        filename: name of the file within the directory in questions
        directory: the path to the file folder
        number: a label added to each crown to allow for identifcation
        feature: dictionary containing all the information about a crown
        lidar_filename: the full path to the crown file that overlays with the lidar data
        lidar_img: path to the lidar image of an entire region
        EPSG: area code of tree location
    """
    self.filename = filename
    self.directory = directory
    self.number = number
    self.properties = feature['properties']
    self.geometry = feature['geometry']
    self.GIoU = 0
    self.EPSG = EPSG
    self.lidar_filename = lidar_filename
    self.lidar_img = lidar_img
    self.GIoU_other_feat_num = -1
    self.PolyArea()
    self.TreeHeight()

  def get_tuple_coords(self, coords):
    """
    Changes the coordinates from a list of lists to a list of tuples
    """
    coord_tuples = []

    for entry in coords:
      coord_tuples.append((entry[0],entry[1]))
    
    return coord_tuples

  def PolyArea(self):
    "Calculates the area of the feature from scaled geojson"
    polygon = Polygon(self.get_tuple_coords(self.geometry['coordinates'][0]))
    self.crown_area = polygon.area
  

  def TreeHeight(self):
    """
    Crops the lidar tif to the features and then calculcates the 95% greatest height to account for error at the top end.
    If no lidar file is inputted than the height is given as 0.
    """
    if self.lidar_img == None:
      self.height = 0
    else:
      with open(self.lidar_filename) as lidar_file:
        lidar_json = json.load(lidar_file)

      # Want coord tuples for the unmoved crown coordinates so using the lidar copied crown file 
      lidar_coords = lidar_json['features'][self.number]['geometry']['coordinates'][0]
      geo = [{'type': 'Polygon', 'coordinates': [self.get_tuple_coords(lidar_coords)]}]

      # if the shape is too small it cannot be rastered and hence an error arises
      try: 
        with rasterio.open(self.lidar_img) as src:
          out_image, out_transform = mask(src, geo, crop= True)
        out_meta = src.meta.copy()
        # remove all the values that are nodata values and recorded as negatives
        fixed_array = (out_image[out_image>0])

        # the lidar data can have missed out areas or have noise meaning the array is empty
        # hence we will give this feature height 0 so it is still used in calculating F1
        # scores in general but ignored if any height restriction is used
        if len(fixed_array) != 0:
          sorted_array = np.sort(fixed_array)
          self.height = sorted_array[int(len(sorted_array)*0.95)]
        else:
          self.height = 0

      except Exception:
        self.height = 0

         
# Regular functions now
def get_tile_width(file):
  """
  Splitting up the file name to get width and buffer then adding to get overall width
  """
  filename = file.replace(".geojson","")
  filename_split = filename.split("_")

  tile_width = (2*int(filename_split[-1])+int(filename_split[-2]))
  return tile_width

def feat_threshold_tests(feature_instance, conf_threshold, area_threshold, boarder_filter, tile_width):
  """
  Tests completed to see if a feature should be considered valid:

  Checks if the feature is above the confidence threshold if there is a confidence score
    available (only applies in predicted crown case). 
  Filters out features with areas too small which are often crowns that are from an 
    adjacent tile that have a bit spilt over.
  Removes features within a boarder of the edge, boarder size is given by boarder_filter
    proportion of the tile width
  """
  valid_feature = True

  if "Confidence score" in feature_instance.properties:
       if feature_instance.properties["Confidence score"] < conf_threshold:
        valid_feature = False

  if feature_instance.crown_area < area_threshold:
    valid_feature = False

  # variables stand for tile width and edge buffer
  TW = tile_width
  if valid_feature and boarder_filter[0]:
    EB = tile_width * boarder_filter[1]
    for coords in feature_instance.geometry['coordinates'][0]:
      if (-EB <= coords[0] <= EB or -EB <= coords[1] <= EB
          or TW-EB<= coords[0] <= TW+EB or TW-EB<= coords[1] <= TW+EB):
        valid_feature = False
        break      

  return valid_feature 
  

def initialise_feats(directory, file, lidar_filename, lidar_img, area_threshold, conf_threshold, boarder_filter, tile_width, EPSG):
  """
  Creates a list of all the features as objects of the class.

  """
  with open(directory+file) as feat_file:
    feat_json = json.load(feat_file)
  feats = feat_json["features"]

  all_feats = []
  count = 0
  for feat in feats:
    feat_obj = Feature(file, directory, count, feat, lidar_filename, lidar_img, EPSG)

    if feat_threshold_tests(feat_obj, conf_threshold, area_threshold, boarder_filter, tile_width):
      all_feats.append(feat_obj)
      count +=1
    else:
      continue

  return all_feats

def save_feats(tile_directory, all_feats):
  """
  Collating all the information for the features back into a geojson to save
  """
  adjusted_directory = tile_directory + "adjusted/"
  Path(adjusted_directory).mkdir(parents=True, exist_ok=True)

  geofile = {"type": "FeatureCollection", "crs": {"type": "name", "properties": {"name": "urn:ogc:def:crs:EPSG::" + all_feats[0].EPSG }}, "features":[]}

  for feat in all_feats:
    geofile["features"].append({"type": "Feature", "properties": feat.properties, "geometry" : feat.geometry})
  
  output_geo_file = adjusted_directory + feat.filename.replace('.geojson', '_adjusted.geojson')
  with open(output_geo_file, "w") as dest:
    json.dump(geofile,dest)

def find_intersections(all_test_feats, all_pred_feats):
  """
  Finds the greatest intersection between the predicted and manual crowns and then
  updates the objects respectively
  """

  for pred_feat in all_pred_feats:
    for test_feat in all_test_feats:
      if shape(test_feat.geometry).intersects(shape(pred_feat.geometry)):
        try:
          intersection = (shape(pred_feat.geometry).intersection(shape(test_feat.geometry))).area
        except Exception:
          continue

        # calculate the IoU
        union_area = pred_feat.crown_area + test_feat.crown_area - intersection
        IoU = intersection / union_area

        # update the objects so they only store greatest intersection value
        if IoU > test_feat.GIoU:
          test_feat.GIoU = IoU
          test_feat.GIoU_other_feat_num = pred_feat.number

        if IoU > pred_feat.GIoU:
          pred_feat.GIoU = IoU
          pred_feat.GIoU_other_feat_num = test_feat.number


def feats_tall_enough(all_feats, min_height):
  """
  Stores the numbers of all the features above the minimun height
  """
  tall_feat = []

  for feat in all_feats:
    if feat.height >= min_height:
      tall_feat.append(feat.number)
  
  return tall_feat


def positives_test(all_test_feats, all_pred_feats, min_IoU, min_height):
  """
  Works out how many true postives, false positives and false negatives we have.
  """
  # Store the numbers of all test features which have true positives arise 
  test_feats_tps = []

  tps = 0
  fps = 0

  tall_test_nums = feats_tall_enough(all_test_feats, min_height)
  tall_pred_nums = feats_tall_enough(all_pred_feats, min_height)

  for pred_feat in all_pred_feats:
    # if the pred feat is not all enough then skip it
    if pred_feat.number not in tall_pred_nums:
      continue
    # if the number has remained at -1 it means the pred feat does not intersect
    # with any test feat and hence is a false positive.
    if pred_feat.GIoU_other_feat_num == -1:
      fps +=1
      continue

    # test to see if the two crowns both overlap with each other the most and if
    # they are above the required GIoU. Then need the height of the test feature
    # to also be above the threshold to allow it to be considered
    matching_test_feat = all_test_feats[pred_feat.GIoU_other_feat_num]
    if (pred_feat.number == matching_test_feat.GIoU_other_feat_num 
        and pred_feat.GIoU > min_IoU 
        and matching_test_feat.number in tall_test_nums):
      tps +=1
      test_feats_tps.append(matching_test_feat.number)
    else:
      fps +=1

  fns = len(tall_test_nums) - len(test_feats_tps)

  return tps, fps, fns


def prec_recall_func(
    total_tps, 
    total_fps, 
    total_fns):
  "Calculate the precision and recall by standard formulas"

  precision = total_tps/(total_tps+total_fps)
  recall = total_tps/(total_tps+total_fns)
  
  return precision, recall
>>>>>>> 4b514ab2


def f1_cal(precision, recall):
<<<<<<< HEAD
    "Calculating the F1 score"

    return (2 * precision * recall) / (precision + recall)


def site_F1_score(test_directory=None, pred_directory=None, EPSG=None):
    """
    Code to calculate all the intersections of shapes in a pair of files and the area of the corresponding polygons
    Output the test_count so
    """

    if EPSG == None:
        raise ValueError("Set the EPSG value")

    test_entries = os.listdir(test_directory)
    site_intersections = {}
    total_tps = 0
    total_fps = 0
    total_fns = 0

    for file in test_entries:
        if ".geojson" in file:
            print(file)

            # open the geojson in the test folder and the corresponding one in the prediction folder
            with open(test_directory + file) as test_file:
                test_json = json.load(test_file)
            test_features = test_json["features"]

            pred_file_path = (
                pred_directory
                + "Prediction_"
                + file.replace(".geojson", "_" + EPSG + ".geojson")
            )
            with open(pred_file_path) as pred_file:
                pred_json = json.load(pred_file)
            pred_features = pred_json["features"]

            # create a dict of all intersections and their area
            test_feats_areas = all_polys_area(test_features)
            test_feat_count = len(test_feats_areas)
            pred_feats_areas = all_polys_area(pred_features)
            pred_feat_count = len(pred_feats_areas)

            # print(test_feats_areas)
            # print(pred_feats_areas)

            tile_intersections, GIoU, fns = intersection_data(
                test_features, pred_features, test_feats_areas, pred_feats_areas
            )
            tps, fps = threshold_positives(tile_intersections, GIoU)

            print(tile_intersections)
            # print(GIoU)

            # update the information
            site_intersections[file] = tile_intersections
            total_tps = total_tps + tps
            total_fps = total_fps + fps
            total_fns = total_fns + fns

    prec, rec = prec_recall_func(total_tps, total_fps, total_fns)
    f1_score = f1_cal(prec, rec)

    print(f1_score)
=======
  "Calculating the F1 score"

  return (2*precision*recall)/(precision+recall)


def site_F1_score(
    tile_directory = None,
    test_directory = None,
    pred_directory = None,
    lidar_img = None,
    IoU_threshold = 0,
    height_threshold = 0,
    area_fraction_limit = 0.0005,
    conf_threshold = 0,
    boarder_filter = tuple,
    scaling = list,
    EPSG = None,
    save = False
    ):
  """
    Calculating all the intersections of shapes in a pair of files and the area of the corresponding polygons
    
    Args:
      tile_directory: path to the folder containing all of the tiles
      test_directory: path to the folder containing just the test files
      pred_directory: path to the folder containing the predictions and the reprojections
      lidar_img: path to the lidar image of an entire region
      IoU_threshold: minimum value of IoU such that the intersection can be considered a true positive
      height_threshold: minimum height of the features to be considered
      area_fraction_limit: proportion of the tile for which crowns with areas less than this will be ignored
      conf_threshold: minimun confidence of a predicted feature so that it is considered
      boarder_filter: (bool of whether to remove boarder crowns, proportion of boarder to be used in relation to tile size)
      scaling: x and y scaling used when tiling the image
      EPSG: area code of tree location
      save: bool to tell program whether the filtered crowns should be saved
    """

  if EPSG == None:
    raise ValueError('Set the EPSG value')

  test_entries = os.listdir(test_directory)
  total_tps = 0
  total_fps = 0
  total_fns = 0

  for file in test_entries:
    if ".geojson" in file:
      print(file)

      # work out the area threshold to ignore these crowns in the tiles
      tile_width = get_tile_width(file) * scaling[0]
      area_threshold = ((tile_width)**2) * area_fraction_limit

      test_lidar = tile_directory + file.replace(".geojson", "_lidar.geojson")
      all_test_feats = initialise_feats(test_directory, file, test_lidar, lidar_img, 
                                        area_threshold, conf_threshold, boarder_filter, tile_width, EPSG)

      pred_file_path = "Prediction_"+ file.replace('.geojson', '_'+ EPSG + '.geojson')
      pred_lidar = tile_directory + "reprojected/" + pred_file_path.replace('.geojson', '_lidar.geojson')
      all_pred_feats = initialise_feats(pred_directory, pred_file_path, pred_lidar, lidar_img, 
                                        area_threshold, conf_threshold, boarder_filter, tile_width, EPSG)

      if save:
        save_feats(tile_directory, all_test_feats)
        save_feats(tile_directory, all_pred_feats)

      find_intersections(all_test_feats, all_pred_feats)
      tps, fps, fns = positives_test(all_test_feats, all_pred_feats, IoU_threshold, height_threshold)

      print("tps:",tps)
      print("fps:",fps)
      print("fns:",fns)
      print("")

      total_tps = total_tps + tps
      total_fps = total_fps + fps
      total_fns = total_fns + fns
      
  try:
    prec, rec = prec_recall_func(total_tps, total_fps, total_fns)
    f1_score = f1_cal(prec, rec)
    print(f1_score)
  except:
    print("ZeroDivisionError: Height threshold is too large.")

>>>>>>> 4b514ab2
<|MERGE_RESOLUTION|>--- conflicted
+++ resolved
@@ -1,422 +1,311 @@
-<<<<<<< HEAD
-# necessary imports
 import json
 import os
+from pathlib import Path
 
 import numpy as np
-from shapely.geometry import Polygon, shape
-
-
-def PolyArea(feature=dict):
-    """
-    Take a featrue from a geojson and calculates the area of the polygon
-    """
-    coordinates = feature["geometry"]["coordinates"][0]
-    coord_tuples = []
-
-    for entry in coordinates:
-        coord_tuples.append((entry[0], entry[1]))
-
-    polygon = Polygon(coord_tuples)
-
-    return polygon.area
-
-
-def all_polys_area(features=list):
-    """
-    Take a list of polygons and find the corresponding area of each of them
-    """
-    poly_areas = {}
-    poly_count = 0
-    for feat in features:
-        poly_areas[str(poly_count)] = PolyArea(feat)
-        poly_count += 1
-
-    return poly_areas
-
-
-def intersection_data(
-    test_features=list,
-    pred_features=list,
-    test_feats_areas=dict,
-    pred_feats_areas=dict,
-):
-    """
-    Generates a dictionary of the intersections and IoU for each tile
-    """
-    # Create a list of the test features appearing so we can caluclate the number of false negatives easier
-    test_feats_appearing = []
-    # Record the greatest IoU so if multiple for the same test feature we can record lower ones as false positives
-    greatest_IoU = {}
-
-    all_tile_intersections = []
-    pred_count = 0
-    for pred_feat in pred_features:
-        test_count = 0
-        for test_feat in test_features:
-            if shape(test_feat["geometry"]).intersects(shape(pred_feat["geometry"])):
-                intersection = {}
-                intersection[
-                    "pred_feat_" + str(pred_count) + "_area"
-                ] = pred_feats_areas[str(pred_count)]
-                intersection[
-                    "test_feat_" + str(test_count) + "_area"
-                ] = test_feats_areas[str(test_count)]
-                test_feats_appearing.append(test_count)
-
-                try:
-                    intersection["Intersection"] = (
-                        shape(pred_feat["geometry"]).intersection(
-                            shape(test_feat["geometry"])
-                        )
-                    ).area
-                except Exception:
-                    continue
-
-                union_area = (
-                    test_feats_areas[str(test_count)]
-                    + pred_feats_areas[str(pred_count)]
-                    - intersection["Intersection"]
-                )
-                intersection["IoU"] = intersection["Intersection"] / union_area
-
-                if str(test_count) in greatest_IoU.keys():
-                    if intersection["IoU"] > greatest_IoU[str(test_count)]:
-                        greatest_IoU[str(test_count)] = intersection["IoU"]
-                else:
-                    greatest_IoU[str(test_count)] = intersection["IoU"]
-
-                # Record the test feature number as well to allow for easier matching to greatest IoU
-                intersection["test_feat_num"] = str(test_count)
-
-                all_tile_intersections.append(intersection)
-
-            # increase test count outside the if statement for it to work
-            test_count += 1
-
-        # increase the pred count so the objects are labelled correctly
-        pred_count += 1
-
-        false_negatives = test_count - len(set(test_feats_appearing))
-
-    return all_tile_intersections, greatest_IoU, false_negatives
-
-
-def threshold_positives(tile_intersection=list, GIoU=dict, threshold=0.5):
-    """
-    Calculating the positives, only the one with the highest IoU above 0.5 is counted as a true positive
-    """
-
-    true_positives = 0
-    false_positives = 0
-    false_negatives = 0
-
-    for entry in tile_intersection:
-        if entry["IoU"] >= threshold and entry["IoU"] == GIoU[entry["test_feat_num"]]:
-            true_positives += 1
-        else:
-            false_positives += 1
-
-    return true_positives, false_positives
-
-
-def prec_recall_func(total_tps, total_fps, total_fns):
-    "Calculate the precision and recall by standard formulas"
-
-    precision = total_tps / (total_tps + total_fps)
-    recall = total_tps / (total_tps + total_fns)
-
-    return precision, recall
-
-=======
-##Necessary imports
-import os 
-import numpy as np
-import json
-from shapely.geometry import shape, Polygon
 import rasterio
 import rasterio.drivers
 from rasterio.mask import mask
-from pathlib import Path
-
+from shapely.geometry import Polygon, shape
 
 # Initialising the parent class so any attributes or functions that are common to both
 # features should be placed in here
 
+
 class Feature:
-  def __init__(self, filename, directory, number, feature, lidar_filename, lidar_img, EPSG):
+    """Feature class to store.
+
+    Longer class information.
     """
-    Initialise a crown feature with all the required attributes
-
-    Args:
-        filename: name of the file within the directory in questions
-        directory: the path to the file folder
-        number: a label added to each crown to allow for identifcation
-        feature: dictionary containing all the information about a crown
-        lidar_filename: the full path to the crown file that overlays with the lidar data
-        lidar_img: path to the lidar image of an entire region
-        EPSG: area code of tree location
-    """
-    self.filename = filename
-    self.directory = directory
-    self.number = number
-    self.properties = feature['properties']
-    self.geometry = feature['geometry']
-    self.GIoU = 0
-    self.EPSG = EPSG
-    self.lidar_filename = lidar_filename
-    self.lidar_img = lidar_img
-    self.GIoU_other_feat_num = -1
-    self.PolyArea()
-    self.TreeHeight()
-
-  def get_tuple_coords(self, coords):
-    """
-    Changes the coordinates from a list of lists to a list of tuples
-    """
-    coord_tuples = []
-
-    for entry in coords:
-      coord_tuples.append((entry[0],entry[1]))
-    
-    return coord_tuples
-
-  def PolyArea(self):
-    "Calculates the area of the feature from scaled geojson"
-    polygon = Polygon(self.get_tuple_coords(self.geometry['coordinates'][0]))
-    self.crown_area = polygon.area
-  
-
-  def TreeHeight(self):
-    """
-    Crops the lidar tif to the features and then calculcates the 95% greatest height to account for error at the top end.
-    If no lidar file is inputted than the height is given as 0.
-    """
-    if self.lidar_img == None:
-      self.height = 0
-    else:
-      with open(self.lidar_filename) as lidar_file:
-        lidar_json = json.load(lidar_file)
-
-      # Want coord tuples for the unmoved crown coordinates so using the lidar copied crown file 
-      lidar_coords = lidar_json['features'][self.number]['geometry']['coordinates'][0]
-      geo = [{'type': 'Polygon', 'coordinates': [self.get_tuple_coords(lidar_coords)]}]
-
-      # if the shape is too small it cannot be rastered and hence an error arises
-      try: 
-        with rasterio.open(self.lidar_img) as src:
-          out_image, out_transform = mask(src, geo, crop= True)
-        out_meta = src.meta.copy()
-        # remove all the values that are nodata values and recorded as negatives
-        fixed_array = (out_image[out_image>0])
-
-        # the lidar data can have missed out areas or have noise meaning the array is empty
-        # hence we will give this feature height 0 so it is still used in calculating F1
-        # scores in general but ignored if any height restriction is used
-        if len(fixed_array) != 0:
-          sorted_array = np.sort(fixed_array)
-          self.height = sorted_array[int(len(sorted_array)*0.95)]
+
+    def __init__(self, filename, directory, number, feature, lidar_filename, lidar_img, EPSG):  # noqa:N803
+        """Initialise a crown feature with all the required attributes.
+
+        Args:
+            filename: name of the file within the directory in questions
+            directory: the path to the file folder
+            number: a label added to each crown to allow for identifcation
+            feature: dictionary containing all the information about a crown
+            lidar_filename: the full path to the crown file that overlays with the lidar data
+            lidar_img: path to the lidar image of an entire region
+            EPSG: area code of tree location
+        """
+        self.filename = filename
+        self.directory = directory
+        self.number = number
+        self.properties = feature['properties']
+        self.geometry = feature['geometry']
+        self.GIoU = 0
+        self.EPSG = EPSG
+        self.lidar_filename = lidar_filename
+        self.lidar_img = lidar_img
+        self.GIoU_other_feat_num = -1
+        self.poly_area()
+        self.tree_height()
+
+    def get_tuple_coords(self, coords):
+        """Converts coordinates' data structure from a list of lists to a list of tuples."""
+        coord_tuples = []
+
+        for entry in coords:
+            coord_tuples.append((entry[0], entry[1]))
+
+        return coord_tuples
+
+    def poly_area(self):
+        """Calculates the area of the feature from scaled geojson."""
+        polygon = Polygon(self.get_tuple_coords(self.geometry['coordinates'][0]))
+
+        self.crown_area = polygon.area
+
+    def tree_height(self):
+        """Crops the lidar tif to the features and then calculates the 95% greatest height to account for error at the top end.
+
+        If no lidar file is inputted than the height is given as 0
+        """
+        if self.lidar_img is None:
+            self.height = 0
         else:
-          self.height = 0
-
-      except Exception:
-        self.height = 0
-
-         
+            with open(self.lidar_filename) as lidar_file:
+                lidar_json = json.load(lidar_file)
+
+            # Want coord tuples for the unmoved crown coordinates so using the lidar copied crown file
+            lidar_coords = lidar_json['features'][self.number]['geometry']['coordinates'][0]
+            # print(lidar_coords)
+            geo = [{'type': 'Polygon', 'coordinates': [self.get_tuple_coords(lidar_coords)]}]
+
+            with rasterio.open(self.lidar_img) as src:
+                out_image, out_transform = mask(src, geo, crop=True)
+            out_meta = src.meta.copy()  # noqa:F841
+
+            # remove all the values that are nodata values and recorded as negatives
+            fixed_array = (out_image[out_image > 0])
+
+            # the lidar data can have missed out areas or have noise meaning the array is empty
+            # hence we will give this feature height 0 so it is still used in calculating F1
+            # scores in general but ignored if any height restriction is used
+            if len(fixed_array) != 0:
+                sorted_array = np.sort(fixed_array)
+                self.height = sorted_array[int(len(sorted_array) * 0.95)]
+            else:
+                self.height = 0
+
+
 # Regular functions now
 def get_tile_width(file):
-  """
-  Splitting up the file name to get width and buffer then adding to get overall width
-  """
-  filename = file.replace(".geojson","")
-  filename_split = filename.split("_")
-
-  tile_width = (2*int(filename_split[-1])+int(filename_split[-2]))
-  return tile_width
+    """Splitting up the file name to get width and buffer then adding to get overall width."""
+    filename = file.replace(".geojson", "")
+    filename_split = filename.split("_")
+
+    tile_width = (2 * int(filename_split[-1]) + int(filename_split[-2]))
+    return tile_width
+
 
 def feat_threshold_tests(feature_instance, conf_threshold, area_threshold, boarder_filter, tile_width):
-  """
-  Tests completed to see if a feature should be considered valid:
-
-  Checks if the feature is above the confidence threshold if there is a confidence score
-    available (only applies in predicted crown case). 
-  Filters out features with areas too small which are often crowns that are from an 
-    adjacent tile that have a bit spilt over.
-  Removes features within a boarder of the edge, boarder size is given by boarder_filter
-    proportion of the tile width
-  """
-  valid_feature = True
-
-  if "Confidence score" in feature_instance.properties:
-       if feature_instance.properties["Confidence score"] < conf_threshold:
+    """Tests completed to see if a feature should be considered valid.
+
+    Checks if the feature is above the confidence threshold if there is a confidence score available (only applies in
+    predicted crown case).  Filters out features with areas too small which are often crowns that are from an adjacent
+    tile that have a bit spilt over.  Removes features within a boarder of the edge, boarder size is given by
+    boarder_filter proportion of the tile width.
+
+    """
+    valid_feature = True
+
+    if "Confidence score" in feature_instance.properties:
+        if feature_instance.properties["Confidence score"] < conf_threshold:
+            valid_feature = False
+
+    if feature_instance.crown_area < area_threshold:
         valid_feature = False
 
-  if feature_instance.crown_area < area_threshold:
-    valid_feature = False
-
-  # variables stand for tile width and edge buffer
-  TW = tile_width
-  if valid_feature and boarder_filter[0]:
-    EB = tile_width * boarder_filter[1]
-    for coords in feature_instance.geometry['coordinates'][0]:
-      if (-EB <= coords[0] <= EB or -EB <= coords[1] <= EB
-          or TW-EB<= coords[0] <= TW+EB or TW-EB<= coords[1] <= TW+EB):
-        valid_feature = False
-        break      
-
-  return valid_feature 
-  
-
-def initialise_feats(directory, file, lidar_filename, lidar_img, area_threshold, conf_threshold, boarder_filter, tile_width, EPSG):
-  """
-  Creates a list of all the features as objects of the class.
-
-  """
-  with open(directory+file) as feat_file:
-    feat_json = json.load(feat_file)
-  feats = feat_json["features"]
-
-  all_feats = []
-  count = 0
-  for feat in feats:
-    feat_obj = Feature(file, directory, count, feat, lidar_filename, lidar_img, EPSG)
-
-    if feat_threshold_tests(feat_obj, conf_threshold, area_threshold, boarder_filter, tile_width):
-      all_feats.append(feat_obj)
-      count +=1
-    else:
-      continue
-
-  return all_feats
+    # variables stand for tile width and edge buffer
+    TW = tile_width
+    if valid_feature and boarder_filter[0]:
+        EB = tile_width * boarder_filter[1]
+        for coords in feature_instance.geometry['coordinates'][0]:
+            if (-EB <= coords[0] <= EB or -EB <= coords[1] <= EB
+                    or TW - EB <= coords[0] <= TW + EB or TW - EB <= coords[1] <= TW + EB):
+                valid_feature = False
+                break
+
+    return valid_feature
+
+
+def initialise_feats(directory,
+                     file,
+                     lidar_filename,
+                     lidar_img,
+                     area_threshold,
+                     conf_threshold,
+                     boarder_filter,
+                     tile_width,
+                     EPSG):
+    """Creates a list of all the features as objects of the class."""
+    with open(directory + file) as feat_file:
+        feat_json = json.load(feat_file)
+    feats = feat_json["features"]
+
+    all_feats = []
+    count = 0
+    for feat in feats:
+        feat_obj = Feature(file, directory, count, feat, lidar_filename, lidar_img, EPSG)
+
+        if feat_threshold_tests(feat_obj, conf_threshold, area_threshold, boarder_filter, tile_width):
+            all_feats.append(feat_obj)
+            count += 1
+        else:
+            continue
+
+    return all_feats
+
 
 def save_feats(tile_directory, all_feats):
-  """
-  Collating all the information for the features back into a geojson to save
-  """
-  adjusted_directory = tile_directory + "adjusted/"
-  Path(adjusted_directory).mkdir(parents=True, exist_ok=True)
-
-  geofile = {"type": "FeatureCollection", "crs": {"type": "name", "properties": {"name": "urn:ogc:def:crs:EPSG::" + all_feats[0].EPSG }}, "features":[]}
-
-  for feat in all_feats:
-    geofile["features"].append({"type": "Feature", "properties": feat.properties, "geometry" : feat.geometry})
-  
-  output_geo_file = adjusted_directory + feat.filename.replace('.geojson', '_adjusted.geojson')
-  with open(output_geo_file, "w") as dest:
-    json.dump(geofile,dest)
+    """Collating all the information for the features back into a geojson to save."""
+    adjusted_directory = tile_directory + "adjusted/"
+    Path(adjusted_directory).mkdir(parents=True, exist_ok=True)
+
+    geofile = {"type": "FeatureCollection", "crs": {"type": "name", "properties": {
+        "name": "urn:ogc:def:crs:EPSG::" + all_feats[0].EPSG}}, "features": []}
+
+    for feat in all_feats:
+        geofile["features"].append({"type": "Feature", "properties": feat.properties, "geometry": feat.geometry})
+
+    output_geo_file = adjusted_directory + feat.filename.replace('.geojson', '_adjusted.geojson')
+    with open(output_geo_file, "w") as dest:
+        json.dump(geofile, dest)
+
 
 def find_intersections(all_test_feats, all_pred_feats):
-  """
-  Finds the greatest intersection between the predicted and manual crowns and then
-  updates the objects respectively
-  """
-
-  for pred_feat in all_pred_feats:
-    for test_feat in all_test_feats:
-      if shape(test_feat.geometry).intersects(shape(pred_feat.geometry)):
-        try:
-          intersection = (shape(pred_feat.geometry).intersection(shape(test_feat.geometry))).area
-        except Exception:
-          continue
-
-        # calculate the IoU
-        union_area = pred_feat.crown_area + test_feat.crown_area - intersection
-        IoU = intersection / union_area
-
-        # update the objects so they only store greatest intersection value
-        if IoU > test_feat.GIoU:
-          test_feat.GIoU = IoU
-          test_feat.GIoU_other_feat_num = pred_feat.number
-
-        if IoU > pred_feat.GIoU:
-          pred_feat.GIoU = IoU
-          pred_feat.GIoU_other_feat_num = test_feat.number
+    """Finds the greatest intersection between predicted and manual crowns and then updates objects."""
+
+    for pred_feat in all_pred_feats:
+        for test_feat in all_test_feats:
+            if shape(test_feat.geometry).intersects(shape(pred_feat.geometry)):
+                try:
+                    intersection = (shape(pred_feat.geometry).intersection(shape(test_feat.geometry))).area
+                except Exception:
+                    continue
+
+                # calculate the IoU
+                union_area = pred_feat.crown_area + test_feat.crown_area - intersection
+                IoU = intersection / union_area
+
+                # update the objects so they only store greatest intersection value
+                if IoU > test_feat.GIoU:
+                    test_feat.GIoU = IoU
+                    test_feat.GIoU_other_feat_num = pred_feat.number
+
+                if IoU > pred_feat.GIoU:
+                    pred_feat.GIoU = IoU
+                    pred_feat.GIoU_other_feat_num = test_feat.number
 
 
 def feats_tall_enough(all_feats, min_height):
-  """
-  Stores the numbers of all the features above the minimun height
-  """
-  tall_feat = []
-
-  for feat in all_feats:
-    if feat.height >= min_height:
-      tall_feat.append(feat.number)
-  
-  return tall_feat
+    """Stores the numbers of all the features above the minimun height."""
+    tall_feat = []
+
+    for feat in all_feats:
+        if feat.height >= min_height:
+            tall_feat.append(feat.number)
+
+    return tall_feat
 
 
 def positives_test(all_test_feats, all_pred_feats, min_IoU, min_height):
-  """
-  Works out how many true postives, false positives and false negatives we have.
-  """
-  # Store the numbers of all test features which have true positives arise 
-  test_feats_tps = []
-
-  tps = 0
-  fps = 0
-
-  tall_test_nums = feats_tall_enough(all_test_feats, min_height)
-  tall_pred_nums = feats_tall_enough(all_pred_feats, min_height)
-
-  for pred_feat in all_pred_feats:
-    # if the pred feat is not all enough then skip it
-    if pred_feat.number not in tall_pred_nums:
-      continue
-    # if the number has remained at -1 it means the pred feat does not intersect
-    # with any test feat and hence is a false positive.
-    if pred_feat.GIoU_other_feat_num == -1:
-      fps +=1
-      continue
-
-    # test to see if the two crowns both overlap with each other the most and if
-    # they are above the required GIoU. Then need the height of the test feature
-    # to also be above the threshold to allow it to be considered
-    matching_test_feat = all_test_feats[pred_feat.GIoU_other_feat_num]
-    if (pred_feat.number == matching_test_feat.GIoU_other_feat_num 
-        and pred_feat.GIoU > min_IoU 
-        and matching_test_feat.number in tall_test_nums):
-      tps +=1
-      test_feats_tps.append(matching_test_feat.number)
-    else:
-      fps +=1
-
-  fns = len(tall_test_nums) - len(test_feats_tps)
-
-  return tps, fps, fns
+    """Determines number of true postives, false positives and false negatives.
+
+    Store the numbers of all test features which have true positives arise.
+    """
+    test_feats_tps = []
+
+    tps = 0
+    fps = 0
+
+    tall_test_nums = feats_tall_enough(all_test_feats, min_height)
+    tall_pred_nums = feats_tall_enough(all_pred_feats, min_height)
+
+    for pred_feat in all_pred_feats:
+        # if the pred feat is not all enough then skip it
+        if pred_feat.number not in tall_pred_nums:
+            continue
+        # if the number has remained at -1 it means the pred feat does not intersect
+        # with any test feat and hence is a false positive.
+        if pred_feat.GIoU_other_feat_num == -1:
+            fps += 1
+            continue
+
+        # test to see if the two crowns both overlap with each other the most and if
+        # they are above the required GIoU. Then need the height of the test feature
+        # to also be above the threshold to allow it to be considered
+        matching_test_feat = all_test_feats[pred_feat.GIoU_other_feat_num]
+        if (pred_feat.number == matching_test_feat.GIoU_other_feat_num
+            and pred_feat.GIoU > min_IoU
+                and matching_test_feat.number in tall_test_nums):
+            tps += 1
+            test_feats_tps.append(matching_test_feat.number)
+        else:
+            fps += 1
+
+    fns = len(tall_test_nums) - len(test_feats_tps)
+
+    return tps, fps, fns
 
 
 def prec_recall_func(
-    total_tps, 
-    total_fps, 
-    total_fns):
-  "Calculate the precision and recall by standard formulas"
-
-  precision = total_tps/(total_tps+total_fps)
-  recall = total_tps/(total_tps+total_fns)
-  
-  return precision, recall
->>>>>>> 4b514ab2
+        total_tps,
+        total_fps,
+        total_fns):
+    """Calculate the precision and recall by standard formulas."""
+
+    precision = total_tps / (total_tps + total_fps)
+    recall = total_tps / (total_tps + total_fns)
+
+    return precision, recall
 
 
 def f1_cal(precision, recall):
-<<<<<<< HEAD
-    "Calculating the F1 score"
+    """Calculating the F1 score."""
 
     return (2 * precision * recall) / (precision + recall)
 
 
-def site_F1_score(test_directory=None, pred_directory=None, EPSG=None):
+def site_f1_score(
+    tile_directory=None,
+    test_directory=None,
+    pred_directory=None,
+    lidar_img=None,
+    IoU_threshold=0,
+    height_threshold=0,
+    area_fraction_limit=0.0005,
+    conf_threshold=0,
+    boarder_filter=tuple,
+    scaling=list,
+    EPSG=None,
+    save=False
+):
+    """Calculating all the intersections of shapes in a pair of files and the area of the corresponding polygons.
+
+    Args:
+        tile_directory: path to the folder containing all of the tiles
+        test_directory: path to the folder containing just the test files
+        pred_directory: path to the folder containing the predictions and the reprojections
+        lidar_img: path to the lidar image of an entire region
+        IoU_threshold: minimum value of IoU such that the intersection can be considered a true positive
+        height_threshold: minimum height of the features to be considered
+        area_fraction_limit: proportion of the tile for which crowns with areas less than this will be ignored
+        conf_threshold: minimun confidence of a predicted feature so that it is considered
+        boarder_filter: bool of whether to remove boarder crowns, proportion of boarder to be used
+        in relation to tile size
+        scaling: x and y scaling used when tiling the image
+        EPSG: area code of tree location
+        save: bool to tell program whether the filtered crowns should be saved
     """
-    Code to calculate all the intersections of shapes in a pair of files and the area of the corresponding polygons
-    Output the test_count so
-    """
-
-    if EPSG == None:
-        raise ValueError("Set the EPSG value")
+
+    if EPSG is None:
+        raise ValueError('Set the EPSG value')
 
     test_entries = os.listdir(test_directory)
-    site_intersections = {}
     total_tps = 0
     total_fps = 0
     total_fns = 0
@@ -425,131 +314,39 @@
         if ".geojson" in file:
             print(file)
 
-            # open the geojson in the test folder and the corresponding one in the prediction folder
-            with open(test_directory + file) as test_file:
-                test_json = json.load(test_file)
-            test_features = test_json["features"]
-
-            pred_file_path = (
-                pred_directory
-                + "Prediction_"
-                + file.replace(".geojson", "_" + EPSG + ".geojson")
-            )
-            with open(pred_file_path) as pred_file:
-                pred_json = json.load(pred_file)
-            pred_features = pred_json["features"]
-
-            # create a dict of all intersections and their area
-            test_feats_areas = all_polys_area(test_features)
-            test_feat_count = len(test_feats_areas)
-            pred_feats_areas = all_polys_area(pred_features)
-            pred_feat_count = len(pred_feats_areas)
-
-            # print(test_feats_areas)
-            # print(pred_feats_areas)
-
-            tile_intersections, GIoU, fns = intersection_data(
-                test_features, pred_features, test_feats_areas, pred_feats_areas
-            )
-            tps, fps = threshold_positives(tile_intersections, GIoU)
-
-            print(tile_intersections)
-            # print(GIoU)
-
-            # update the information
-            site_intersections[file] = tile_intersections
+            # work out the area threshold to ignore these crowns in the tiles
+            tile_width = get_tile_width(file) * scaling[0]
+            area_threshold = ((tile_width)**2) * area_fraction_limit
+
+            test_lidar = tile_directory + file.replace(".geojson", "_lidar.geojson")
+            all_test_feats = initialise_feats(test_directory, file, test_lidar, lidar_img,
+                                              area_threshold, conf_threshold, boarder_filter, tile_width, EPSG)
+
+            pred_file_path = "Prediction_" + file.replace('.geojson', '_' + EPSG + '.geojson')
+            pred_lidar = tile_directory + "reprojected/" + pred_file_path.replace('.geojson', '_lidar.geojson')
+            all_pred_feats = initialise_feats(pred_directory, pred_file_path, pred_lidar, lidar_img,
+                                              area_threshold, conf_threshold, boarder_filter, tile_width, EPSG)
+
+            if save:
+                save_feats(tile_directory, all_test_feats)
+                save_feats(tile_directory, all_pred_feats)
+
+            find_intersections(all_test_feats, all_pred_feats)
+            tps, fps, fns = positives_test(all_test_feats, all_pred_feats, IoU_threshold, height_threshold)
+
+            print("tps:", tps)
+            print("fps:", fps)
+            print("fns:", fns)
+            print("")
+
             total_tps = total_tps + tps
             total_fps = total_fps + fps
             total_fns = total_fns + fns
 
-    prec, rec = prec_recall_func(total_tps, total_fps, total_fns)
-    f1_score = f1_cal(prec, rec)
-
-    print(f1_score)
-=======
-  "Calculating the F1 score"
-
-  return (2*precision*recall)/(precision+recall)
-
-
-def site_F1_score(
-    tile_directory = None,
-    test_directory = None,
-    pred_directory = None,
-    lidar_img = None,
-    IoU_threshold = 0,
-    height_threshold = 0,
-    area_fraction_limit = 0.0005,
-    conf_threshold = 0,
-    boarder_filter = tuple,
-    scaling = list,
-    EPSG = None,
-    save = False
-    ):
-  """
-    Calculating all the intersections of shapes in a pair of files and the area of the corresponding polygons
-    
-    Args:
-      tile_directory: path to the folder containing all of the tiles
-      test_directory: path to the folder containing just the test files
-      pred_directory: path to the folder containing the predictions and the reprojections
-      lidar_img: path to the lidar image of an entire region
-      IoU_threshold: minimum value of IoU such that the intersection can be considered a true positive
-      height_threshold: minimum height of the features to be considered
-      area_fraction_limit: proportion of the tile for which crowns with areas less than this will be ignored
-      conf_threshold: minimun confidence of a predicted feature so that it is considered
-      boarder_filter: (bool of whether to remove boarder crowns, proportion of boarder to be used in relation to tile size)
-      scaling: x and y scaling used when tiling the image
-      EPSG: area code of tree location
-      save: bool to tell program whether the filtered crowns should be saved
-    """
-
-  if EPSG == None:
-    raise ValueError('Set the EPSG value')
-
-  test_entries = os.listdir(test_directory)
-  total_tps = 0
-  total_fps = 0
-  total_fns = 0
-
-  for file in test_entries:
-    if ".geojson" in file:
-      print(file)
-
-      # work out the area threshold to ignore these crowns in the tiles
-      tile_width = get_tile_width(file) * scaling[0]
-      area_threshold = ((tile_width)**2) * area_fraction_limit
-
-      test_lidar = tile_directory + file.replace(".geojson", "_lidar.geojson")
-      all_test_feats = initialise_feats(test_directory, file, test_lidar, lidar_img, 
-                                        area_threshold, conf_threshold, boarder_filter, tile_width, EPSG)
-
-      pred_file_path = "Prediction_"+ file.replace('.geojson', '_'+ EPSG + '.geojson')
-      pred_lidar = tile_directory + "reprojected/" + pred_file_path.replace('.geojson', '_lidar.geojson')
-      all_pred_feats = initialise_feats(pred_directory, pred_file_path, pred_lidar, lidar_img, 
-                                        area_threshold, conf_threshold, boarder_filter, tile_width, EPSG)
-
-      if save:
-        save_feats(tile_directory, all_test_feats)
-        save_feats(tile_directory, all_pred_feats)
-
-      find_intersections(all_test_feats, all_pred_feats)
-      tps, fps, fns = positives_test(all_test_feats, all_pred_feats, IoU_threshold, height_threshold)
-
-      print("tps:",tps)
-      print("fps:",fps)
-      print("fns:",fns)
-      print("")
-
-      total_tps = total_tps + tps
-      total_fps = total_fps + fps
-      total_fns = total_fns + fns
-      
-  try:
-    prec, rec = prec_recall_func(total_tps, total_fps, total_fns)
-    f1_score = f1_cal(prec, rec)
-    print(f1_score)
-  except:
-    print("ZeroDivisionError: Height threshold is too large.")
-
->>>>>>> 4b514ab2
+    try:
+        prec, rec = prec_recall_func(total_tps, total_fps, total_fns)
+        # not used!
+        f1_score = f1_cal(prec, rec)  # noqa: F841
+        print(f1_score)
+    except ZeroDivisionError:
+        print("ZeroDivisionError: Height threshold is too large.")