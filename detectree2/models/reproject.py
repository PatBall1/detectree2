--- conflicted
+++ resolved
@@ -6,15 +6,6 @@
 import pycocotools.mask as mask_util
 
 
-<<<<<<< HEAD
-def polygonFromMask(maskedArr):
-    """
-    Code to convert RLE data from the output instances into Polygons, a small about of info is lost but is fine.
-    https://github.com/hazirbas/coco-json-converter/blob/master/generate_coco_json.py <-- found here
-    """
-
-    contours, _ = cv2.findContours(maskedArr, cv2.RETR_TREE,
-=======
 def polygon_from_mask(masked_arr):
     """Convert RLE data from the output instances into Polygons.
 
@@ -23,7 +14,6 @@
     """
 
     contours, _ = cv2.findContours(masked_arr, cv2.RETR_TREE,
->>>>>>> e255c3b1
                                    cv2.CHAIN_APPROX_SIMPLE)
 
     segmentation = []
@@ -31,23 +21,6 @@
         # Valid polygons have >= 6 coordinates (3 points)
         if contour.size >= 6:
             segmentation.append(contour.flatten().tolist())
-<<<<<<< HEAD
-    RLEs = mask_util.frPyObjects(segmentation, maskedArr.shape[0],
-                                 maskedArr.shape[1])
-    RLE = mask_util.merge(RLEs)
-    # RLE = mask.encode(np.asfortranarray(maskedArr))
-    area = mask_util.area(RLE)
-    [x, y, w, h] = cv2.boundingRect(maskedArr)
-
-    return segmentation[0]    #, [x, y, w, h], area
-
-
-# Reprojecting the crowns to overlay with the cropped crowns and the cropped png
-def reproject_to_geojson(directory=None, EPSG="26917"):
-    """
-    Takes a json and changes it to a geojson so it can overlay with crowns
-    Another copy is produced to overlay with PNGs
-=======
     # rles = mask_util.frPyObjects(segmentation, masked_arr.shape[0], masked_arr.shape[1])
     # RLE = mask_util.merge(RLEs) # not used
     # RLE = mask.encode(np.asfortranarray(masked_arr))
@@ -62,18 +35,13 @@
 
     Reproject the crowns to overlay with the cropped crowns and cropped pngs.
     Another copy is produced to overlay with pngs.
->>>>>>> e255c3b1
     """
 
     entries = os.listdir(directory)
 
     for file in entries:
         if ".json" in file:
-<<<<<<< HEAD
-            #create a geofile for each tile --> the EPSG value might need to be changed.
-=======
             # create a geofile for each tile --> the EPSG value might need to be changed.
->>>>>>> e255c3b1
             geofile = {
                 "type": "FeatureCollection",
                 "crs": {
@@ -97,10 +65,6 @@
             # load the json file we need to convert into a geojson
             with open(directory + img_dict["filename"]) as prediction_file:
                 datajson = json.load(prediction_file)
-<<<<<<< HEAD
-            #print(datajson)
-=======
->>>>>>> e255c3b1
 
             img_dict["width"] = datajson[0]["segmentation"]["size"][0]
             img_dict["height"] = datajson[0]["segmentation"]["size"][1]
@@ -108,11 +72,7 @@
 
             # json file is formated as a list of segmentation polygons so cycle through each one
             for crown_data in datajson:
-<<<<<<< HEAD
-                #just a check that the crown image is correct
-=======
                 # just a check that the crown image is correct
->>>>>>> e255c3b1
                 if img_dict["minx"] + '_' + img_dict["miny"] in crown_data[
                         "image_id"]:
                     crown = crown_data["segmentation"]
@@ -157,15 +117,6 @@
                 json.dump(geofile, dest)
 
 
-<<<<<<< HEAD
-# Reprojects the coordinates back so the crowns can be overlaid with the original tif file of the entire region
-def reproject_to_geojson_spatially(data,
-                                   output_fold=None,
-                                   pred_fold=None,
-                                   EPSG="26917"):
-    """
-    Takes a json and changes it to a geojson so it can overlay with crowns of the original tif
-=======
 def reproject_to_geojson_spatially(data,
                                    output_fold=None,
                                    pred_fold=None,
@@ -174,7 +125,6 @@
 
     Takes a json and changes it to a geojson so it can overlay with crowns.
     Another copy is produced to overlay with PNGs.
->>>>>>> e255c3b1
     """
 
     Path(output_fold).mkdir(parents=True, exist_ok=True)
@@ -186,11 +136,7 @@
 
     for file in entries:
         if ".json" in file:
-<<<<<<< HEAD
-            #create a geofile for each tile --> the EPSG value might need to be changed.
-=======
             # create a geofile for each tile --> the EPSG value might need to be changed.
->>>>>>> e255c3b1
             geofile = {
                 "type": "FeatureCollection",
                 "crs": {
@@ -231,11 +177,7 @@
 
             # json file is formated as a list of segmentation polygons so cycle through each one
             for crown_data in datajson:
-<<<<<<< HEAD
-                #just a check that the crown image is correct
-=======
                 # just a check that the crown image is correct
->>>>>>> e255c3b1
                 if str(minx) + '_' + str(miny) in crown_data["image_id"]:
                     crown = crown_data["segmentation"]
                     confidence_score = crown_data['score']
